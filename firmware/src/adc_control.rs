--- conflicted
+++ resolved
@@ -24,26 +24,10 @@
     pub fn new() -> ADCControl {
         // Create a PID with limits at 150, which is the highest value permitted by the PWM
         let mut adc = ADCControl {
-<<<<<<< HEAD
-            enabled: true,
+            enabled: false,
             control_ticks: SystemTimer::FREQ / Self::CONTROL_DELTA,
             last_control: 0,
-            pid: Pid::new(
-                100.0, /* kp */
-                0.0,   /* ki */
-                0.0,   /* kd */
-                200.0, /* p_limit */
-                200.0, /* i_limit */
-                200.0, /* d_limit */
-                200.0, /* output_limit */
-                0.0,   /* setpoint */
-            ),
-=======
-            enabled: false,
-            control_ticks: SystemTimer::FREQ / 1000, // ~1milliseconds
-            last_control: 0,
-            pid: Pid::new(0.0, 150.0)
->>>>>>> 5c61d58a
+            pid: Pid::new(0.0, 150.0),
         };
         adc.pid.p_limit = 150.0;
         adc.pid.i_limit = 150.0;
@@ -57,8 +41,10 @@
         self.last_control = ticks;
         // The PID object should give a value between -output_limit and output_limit
         // This seems to be broken. Sometimes the value gets out of output_limit bounds.
-        self.pid.next_control_output(adc_result as f32)
-        .output.clamp(-self.pid.output_limit, self.pid.output_limit)
+        self.pid
+            .next_control_output(adc_result as f32)
+            .output
+            .clamp(-self.pid.output_limit, self.pid.output_limit)
     }
 
     /// Returns true if
