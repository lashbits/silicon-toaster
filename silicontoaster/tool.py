--- conflicted
+++ resolved
@@ -255,44 +255,8 @@
         w = QPushButton("Refresh")
         w.clicked.connect(self.refresh_pid_ex)
         hbox.addWidget(w)
-<<<<<<< HEAD
 
         self.advanced.setVisible(False)
-=======
-        w = self.adc_control_on_off_button = QPushButton("Activate ADCControl")
-        w.setCheckable(True)
-        hbox.addWidget(w)
-        w.setChecked(self.silicon_toaster.adc_control_on_off())
-        w.toggled.connect(self.set_adc_control_on_off)
-
-        self.advanced.setVisible(False)
-        self.advanced_PWM.setVisible(False)
-
-        vboxa = QVBoxLayout()
-        vboxa.setContentsMargins(0, 0, 0, 0)
-        self.advanced_PWM.setLayout(vboxa)
-        hbox = QHBoxLayout()
-        hbox.setContentsMargins(0, 0, 0, 0)
-        vboxa.addLayout(hbox)
-
-        hbox2 = QHBoxLayout()
-        hbox.addLayout(hbox2)
-        w = QLabel("Period")
-        hbox2.addWidget(w)
-        w = self.pwd_period_edit = QSpinBox()
-        w.setMinimum(1)
-        w.setMaximum(800)
-        w.setEnabled(False)
-        hbox2.addWidget(w)
-        w = QLabel("Width")
-        hbox2.addWidget(w)
-        w = self.pwd_width_edit = QSpinBox()
-        w.setMaximum(150)
-        hbox2.addWidget(w)
-
-        self.pwd_period_edit.valueChanged.connect(self.apply_pwm_settings)
-        self.pwd_width_edit.valueChanged.connect(self.apply_pwm_settings)
->>>>>>> 118ae1b7
 
         self.refresh_pid()
         self.refresh_pid_ex()
@@ -311,17 +275,6 @@
         timer.timeout.connect(self.refresh_voltage)
         timer.start()
 
-<<<<<<< HEAD
-=======
-    def set_adc_control_on_off(self, value: bool):
-        """Turn-on or off ADC Control."""
-        self.silicon_toaster.set_adc_control_on_off(value)
-        print("ADC Control is now", is_on := self.silicon_toaster.adc_control_on_off())
-        self.adc_control_on_off_button.blockSignals(True)
-        self.adc_control_on_off_button.setChecked(is_on)
-        self.adc_control_on_off_button.blockSignals(False)
-
->>>>>>> 118ae1b7
     def refresh_pid(self):
         kp, ki, kd, timetick = self.silicon_toaster.get_adc_control_pid(
             self.flash.isChecked()
@@ -370,31 +323,6 @@
         """Turn-on or off high voltage generation."""
         self.silicon_toaster.on_off(value)
 
-<<<<<<< HEAD
-=======
-    def apply_pwm_settings(self):
-        """Reconfigure device PWM settings from UX input."""
-        # period, ok1 = QLocale().toInt(self.period_label.text())
-        # width, ok2 = QLocale().toInt(self.width_label.text())
-        # if ok1 and ok2:
-        #     self.silicon_toaster.set_pwm_settings(period, width)
-        period = self.pwd_period_edit.value()
-        self.pwd_width_edit.setMaximum(period)
-        width = self.pwd_width_edit.value()
-        self.silicon_toaster.set_pwm_settings(period=period, width=width)
-
-    def get_pwm_settings(self):
-        """Get PWM settings from device and update UX."""
-        period, width = self.silicon_toaster.get_pwm_settings()
-        self.period_label.setText(QLocale().toString(period))
-        self.width_label.setText(QLocale().toString(width))
-        [w.blockSignals(True) for w in [self.pwd_period_edit, self.pwd_width_edit]]
-        self.pwd_period_edit.setValue(period)
-        self.pwd_width_edit.setValue(width)
-        [w.blockSignals(False) for w in [self.pwd_period_edit, self.pwd_width_edit]]
-        return period, width
-
->>>>>>> 118ae1b7
     def set_voltage_destination(self):
         """Set the main ADC control parameters according to the value of the UI"""
         destination = float(self.voltage_destination.value())
@@ -405,7 +333,6 @@
     def get_voltage_destination(self):
         """Get the main ADC control parameters from Silicon toaster and updates the UI"""
         destination = self.silicon_toaster.get_voltage_setpoint()
-
         self.viewer.vdest = destination
         self.viewer.repaint()
         self.voltage_destination.blockSignals(True)
